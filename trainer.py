import sys
import logging
import copy
import torch
from utils import factory
from utils.data_manager import DataManager
from utils.toolkit import count_parameters
import os


def train(args):
    seed_list = copy.deepcopy(args["seed"])
    device = copy.deepcopy(args["device"])

    for seed in seed_list:
        args["seed"] = seed
        args["device"] = device
        _train(args)


def _train(args):

    init_cls = 0 if args ["init_cls"] == args["increment"] else args["init_cls"]
    logs_name = "logs/{}/{}/{}/{}".format(args["model_name"],args["dataset"], init_cls, args['increment'])
<<<<<<< HEAD

=======
>>>>>>> 880429e3
    if not os.path.exists(logs_name):
        os.makedirs(logs_name)

    logfilename = "logs/{}/{}/{}/{}/{}_{}_{}".format(
        args["model_name"],
        args["dataset"],
<<<<<<< HEAD
        init_cls,
=======
        args["init_cls"],
>>>>>>> 880429e3
        args["increment"],
        args["prefix"],
        args["seed"],
        args["convnet_type"],
    )
    logging.basicConfig(
        level=logging.INFO,
        format="%(asctime)s [%(filename)s] => %(message)s",
        handlers=[
            logging.FileHandler(filename=logfilename + ".log"),
            logging.StreamHandler(sys.stdout),
        ],
    )

    _set_random()
    _set_device(args)
    print_args(args)
    data_manager = DataManager(
        args["dataset"],
        args["shuffle"],
        args["seed"],
        args["init_cls"],
        args["increment"],
    )
    model = factory.get_model(args["model_name"], args)

    cnn_curve, nme_curve = {"top1": [], "top5": []}, {"top1": [], "top5": []}
    for task in range(data_manager.nb_tasks):
        logging.info("All params: {}".format(count_parameters(model._network)))
        logging.info(
            "Trainable params: {}".format(count_parameters(model._network, True))
        )
        model.incremental_train(data_manager)
        cnn_accy, nme_accy = model.eval_task()
        model.after_task()

        if nme_accy is not None:
            logging.info("CNN: {}".format(cnn_accy["grouped"]))
            logging.info("NME: {}".format(nme_accy["grouped"]))

            cnn_curve["top1"].append(cnn_accy["top1"])
            cnn_curve["top5"].append(cnn_accy["top5"])

            nme_curve["top1"].append(nme_accy["top1"])
            nme_curve["top5"].append(nme_accy["top5"])

            logging.info("CNN top1 curve: {}".format(cnn_curve["top1"]))
            logging.info("CNN top5 curve: {}".format(cnn_curve["top5"]))
            logging.info("NME top1 curve: {}".format(nme_curve["top1"]))
            logging.info("NME top5 curve: {}\n".format(nme_curve["top5"]))
        else:
            logging.info("No NME accuracy.")
            logging.info("CNN: {}".format(cnn_accy["grouped"]))

            cnn_curve["top1"].append(cnn_accy["top1"])
            cnn_curve["top5"].append(cnn_accy["top5"])

            logging.info("CNN top1 curve: {}".format(cnn_curve["top1"]))
            logging.info("CNN top5 curve: {}\n".format(cnn_curve["top5"]))


def _set_device(args):
    device_type = args["device"]
    gpus = []

    for device in device_type:
        if device_type == -1:
            device = torch.device("cpu")
        else:
            device = torch.device("cuda:{}".format(device))

        gpus.append(device)

    args["device"] = gpus


def _set_random():
    torch.manual_seed(1)
    torch.cuda.manual_seed(1)
    torch.cuda.manual_seed_all(1)
    torch.backends.cudnn.deterministic = True
    torch.backends.cudnn.benchmark = False


def print_args(args):
    for key, value in args.items():
        logging.info("{}: {}".format(key, value))<|MERGE_RESOLUTION|>--- conflicted
+++ resolved
@@ -22,21 +22,14 @@
 
     init_cls = 0 if args ["init_cls"] == args["increment"] else args["init_cls"]
     logs_name = "logs/{}/{}/{}/{}".format(args["model_name"],args["dataset"], init_cls, args['increment'])
-<<<<<<< HEAD
-
-=======
->>>>>>> 880429e3
+    
     if not os.path.exists(logs_name):
         os.makedirs(logs_name)
 
     logfilename = "logs/{}/{}/{}/{}/{}_{}_{}".format(
         args["model_name"],
         args["dataset"],
-<<<<<<< HEAD
         init_cls,
-=======
-        args["init_cls"],
->>>>>>> 880429e3
         args["increment"],
         args["prefix"],
         args["seed"],
