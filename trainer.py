--- conflicted
+++ resolved
@@ -97,7 +97,6 @@
             logging.info("CNN top5 curve: {}".format(cnn_curve["top5"]))
             logging.info("NME top1 curve: {}".format(nme_curve["top1"]))
             logging.info("NME top5 curve: {}\n".format(nme_curve["top5"]))
-<<<<<<< HEAD
             
             run.log({
                 "cnn_top1": cnn_accy["top1"],
@@ -105,14 +104,9 @@
                 "nme_top1": nme_accy["top1"],
                 "nme_top5": nme_accy["top5"]
             })
-=======
-
-            print('Average Accuracy (CNN):', sum(cnn_curve["top1"])/len(cnn_curve["top1"]))
-            print('Average Accuracy (NME):', sum(nme_curve["top1"])/len(nme_curve["top1"]))
 
             logging.info("Average Accuracy (CNN): {}".format(sum(cnn_curve["top1"])/len(cnn_curve["top1"])))
             logging.info("Average Accuracy (NME): {}".format(sum(nme_curve["top1"])/len(nme_curve["top1"])))
->>>>>>> 0b99ae5c
         else:
             logging.info("No NME accuracy.")
             logging.info("CNN: {}".format(cnn_accy["grouped"]))
