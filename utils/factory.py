--- conflicted
+++ resolved
@@ -12,12 +12,9 @@
 from models.rmm import RMM_FOSTER, RMM_iCaRL
 from models.wa import WA
 from models.fetril import FeTrIL 
-<<<<<<< HEAD
 from models.pa2s import PASS
 from models.il2a import IL2A
-=======
 
->>>>>>> 880429e3
 def get_model(model_name, args):
     name = model_name.lower()
     if name == "icarl":
@@ -50,12 +47,9 @@
         return RMM_FOSTER(args)
     elif name == "fetril":
         return FeTrIL(args)
-<<<<<<< HEAD
     elif name == "pass":
         return PASS(args)
     elif name == "il2a":
         return IL2A(args)
-=======
->>>>>>> 880429e3
     else:
         assert 0